--- conflicted
+++ resolved
@@ -25,7 +25,6 @@
 	"k8s.io/klog/v2"
 	"sigs.k8s.io/controller-runtime/pkg/client"
 
-	ciliumv2alpha1 "github.com/cilium/cilium/pkg/k8s/apis/cilium.io/v2alpha1"
 	metallbv1beta1 "go.universe.tf/metallb/api/v1beta1"
 	metallbv1beta2 "go.universe.tf/metallb/api/v1beta2"
 )
@@ -131,15 +130,7 @@
 	if err != nil {
 		klog.Fatalf("unable to add metallb v1beta2 to scheme: %v", err)
 	}
-<<<<<<< HEAD
-	err = ciliumv2alpha1.AddToScheme(scheme.Scheme)
-	if err != nil {
-		klog.Fatalf("unable to add cilium v2alpha1 to scheme: %v", err)
-	}
-	k8sClient, err := client.New(k8sRestConfig, client.Options{Scheme: scheme.Scheme})
-=======
 	k8sClient, err := client.New(k8sRestConfig, client.Options{Scheme: scheme})
->>>>>>> a6b4d62a
 	if err != nil {
 		klog.Fatalf("unable to create k8s client: %v", err)
 	}
