--- conflicted
+++ resolved
@@ -3,34 +3,18 @@
 go 1.16
 
 require (
-<<<<<<< HEAD
-	github.com/NYTimes/gziphandler v1.0.1 // indirect
-	github.com/ghodss/yaml v1.0.0
-	github.com/google/go-cmp v0.5.2
-	github.com/google/uuid v1.2.0
-	github.com/googleapis/gnostic v0.2.0 // indirect
-	github.com/metal-stack/metal-go v0.12.2
-	github.com/metal-stack/metal-lib v0.6.9
-=======
 	github.com/NYTimes/gziphandler v1.1.1 // indirect
 	github.com/avast/retry-go/v3 v3.1.1
+	github.com/ghodss/yaml v1.0.0
+	github.com/google/go-cmp v0.5.6
 	github.com/google/uuid v1.3.0
 	github.com/gorilla/websocket v1.4.2 // indirect
 	github.com/metal-stack/metal-go v0.15.7
 	github.com/metal-stack/metal-lib v0.8.1
->>>>>>> 0c66e74e
 	github.com/metal-stack/v v1.0.3
 	github.com/onsi/ginkgo v1.16.4 // indirect
 	github.com/spf13/pflag v1.0.5
-<<<<<<< HEAD
-	github.com/stretchr/testify v1.6.1
-	k8s.io/api v0.18.16
-	k8s.io/apimachinery v0.18.16
-	k8s.io/client-go v0.18.16
-	k8s.io/cloud-provider v0.18.16
-	k8s.io/component-base v0.18.16
-	k8s.io/kubernetes v1.18.8
-=======
+	github.com/stretchr/testify v1.7.0
 	k8s.io/api v0.20.1
 	k8s.io/apimachinery v0.20.1
 	k8s.io/client-go v0.20.1
@@ -38,7 +22,6 @@
 	k8s.io/component-base v0.20.1
 	k8s.io/kubernetes v1.19.11
 	sigs.k8s.io/yaml v1.2.0
->>>>>>> 0c66e74e
 )
 
 replace (
